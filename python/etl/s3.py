"""
Utilities to interact with Amazon S3 (and occasionally, the local file system).

The layout of files is something like this for CSV files:

s3://{bucket_name}/{prefix}/data/{source_name}/{schema_name}-{table_name}/csv/part_0000.gz

Where bucket_name and prefix should be obvious. The source_name refers back to the
name of the source in the configuration file. The schema_name is the original schema, meaning
the name of the schema in the source database. The table_name is, eh, the table name.
If the data is written out in multiple files, then there will be part_0001.gz, part_0002.gz etc.

The location of the manifest file pointing to CSV files is

s3://{bucket_name}/{prefix}/data/{source_name}/{schema_name}-{table_name}.manifest

The table design files reside in a separate folder:

s3://{bucket_name}/{prefix}/schemas/{source_name}/{schema_name}-{table_name}.yaml

If there are SQL files for CTAS or views, they need to be here:

s3://{bucket_name}/{prefix}/schemas/{source_name}/{schema_name}-{table_name}.sql

Note that for tables or views which are not from upstream sources but are instead
built using SQL, there's a free choice of the schema_name. So this is best used
to create a sequence, meaning evaluation order in the ETL.
"""

from collections import defaultdict, OrderedDict
import concurrent.futures
import logging
from operator import attrgetter
import os
import os.path
import re
import subprocess
import threading

import boto3
import simplejson as json

import etl.commands
import etl.config
from etl import TableName, AssociatedTableFiles


# Split file names into new schema, old schema, table name, and file type
TABLE_RE = re.compile(r"""(?:^schemas|/schemas|^data|/data)
                          /(?P<source_name>\w+)
                          /(?P<schema_name>\w+)-(?P<table_name>\w+)
                          [\./](?P<file_type>yaml|sql|manifest|csv/part-\d+(:?\.gz)?)$
                      """, re.VERBOSE)

_resources_for_thread = threading.local()


def _get_bucket(name):
    """
    Return new Bucket object for a bucket that does exist (waits until it does)
    """
    s3 = getattr(_resources_for_thread, 's3', None)
    if s3 is None:
        # When multi-threaded, we can't use the default session.  So keep one per thread.
        session = boto3.session.Session()
        s3 = session.resource("s3")
        setattr(_resources_for_thread, 's3', s3)
    return s3.Bucket(name)


def upload_to_s3(filename, bucket_name, prefix, dry_run=False):
    """
    Upload file to S3 bucket.

    Filename must be either name of file or a future that will return the name
    of a file. Exceptions from futures are propagated. If filename is None,
    then no upload will be attempted.
    """
    logger = logging.getLogger(__name__)
    if isinstance(filename, concurrent.futures.Future):
        try:
            filename = filename.result()
        except Exception:
            logger.exception("Something terrible happened in the future's past")
            raise
    if filename is not None:
        object_key = "{}/{}".format(prefix, os.path.basename(filename))
        if dry_run:
            logger.info("Dry-run: Skipping upload of '%s' to 's3://%s/%s'", filename, bucket_name, object_key)
        else:
            try:
                logger.info("Uploading '%s' to 's3://%s/%s'", filename, bucket_name, object_key)
                bucket = _get_bucket(bucket_name)
                bucket.upload_file(filename, object_key)
<<<<<<< HEAD
            except Exception:
                logger.exception("Something terrible happened with the upload")
=======
            except Exception as e:
                logger.exception('S3 upload error:')
>>>>>>> 1379f48e
                raise


def get_file_content(bucket_name, object_key):
    """
    Return stream for content of s3://bucket_name/object_key

    You must close the stream when you're done with it.
    """
    logger = logging.getLogger(__name__)
    logger.info("Downloading 's3://%s/%s'", bucket_name, object_key)
    bucket = _get_bucket(bucket_name)
    s3_object = bucket.Object(object_key)
    response = s3_object.get()
    logger.debug("Received response from S3: last modified: %s, content length: %s, content type: %s",
                 response['LastModified'], response['ContentLength'], response['ContentType'])
    return response['Body']


def find_files_in_bucket(bucket_name, prefix, schemas, pattern):
    """
    Discover files in the given bucket and folder by schema,
    apply pattern-based selection along the way.
    """
    logging.getLogger(__name__).info("Looking for files in 's3://%s/%s'", bucket_name, prefix)
    bucket = _get_bucket(bucket_name)
    return _find_files_from((obj.key for obj in bucket.objects.filter(Prefix=prefix)), schemas, pattern)


def find_local_files(directory, schemas, pattern):
    """
    Discover all local files from the given directory,
    apply pattern-based selection along the way.
    """
    logging.getLogger(__name__).info("Looking for files in %s", directory)

    def list_local_files():
        for root, dirs, files in os.walk(os.path.normpath(directory)):
            if len(dirs) == 0:  # bottom level
                for filename in sorted(files):
                    yield os.path.join(root, filename)

    return _find_files_from(list_local_files(), schemas, pattern)


def find_modified_files(schemas, pattern):
    """
    Find files that have been modified in your work tree (as identified by git status).

    For SQL files, the corresponding design file (.yaml) is picked up even if the design
    itself has not been modified.
    """
    logger = logging.getLogger(__name__)
    logger.info("Looking for modified files in work tree")
    # The str() is needed to shut up PyCharm.
    status = str(subprocess.check_output(['git', 'status', '--porcelain'], universal_newlines=True))
    modified_files = frozenset(line[3:] for line in status.split('\n') if line.startswith(" M"))
    combined_files = set(modified_files)
    for name in modified_files:
        path, extension = os.path.splitext(name)
        if extension == ".sql":
            design_file = path + ".yaml"
            if os.path.exists(design_file):
                combined_files.add(design_file)
    logger.debug("Found modified files in work tree: %s", sorted(modified_files))
    logger.debug("Added design files although not new: %s", sorted(combined_files.difference(modified_files)))
    return _find_files_from(sorted(combined_files), schemas, pattern)


def _find_files_from(iterable, schemas, pattern):
    """
    Return (ordered) dictionary that maps schemas to lists of table meta data ('associated table files').

    Note that all tables must have a table design file. It's not ok to have a CSV or
    SQL file by itself.

    The associate file information is sorted by source schema and table.
    """
    logger = logging.getLogger(__name__)
    found = defaultdict(dict)
    maybe = []
    # First pass -- pick up all the design files, keep matches around for second pass
    for filename in iterable:
        match = TABLE_RE.search(filename)
        if match:
            values = match.groupdict()
            source_name = values['source_name']
            if source_name in schemas:
                source_table_name = TableName(values['schema_name'], values['table_name'])
                target_table_name = TableName(source_name, values['table_name'])
                # Select based on table name from commandline args
                if not pattern.match(target_table_name):
                    continue
                if values['file_type'] == 'yaml':
                    found[source_name][target_table_name] = AssociatedTableFiles(source_table_name,
                                                                                 target_table_name,
                                                                                 filename)
                else:
                    maybe.append((filename, source_name, target_table_name, values['file_type']))
    # Second pass -- only store SQL and data files for tables that have design files from first pass
    for filename, source_name, target_table_name, file_type in maybe:
        assoc_table = found[source_name].get(target_table_name)
        if file_type == 'sql':
            if assoc_table:
                assoc_table.set_sql_file(filename)
            else:
                logger.warning("Found SQL file without table design: '%s'", filename)
        elif file_type == 'manifest':
            if assoc_table:
                # Record the manifest here but note that we always create a new manifest anyways.
                assoc_table.set_manifest_file(filename)
            else:
                logger.warning("Found manifest file without table design: '%s'", filename)
        elif file_type.startswith('csv'):
            if assoc_table:
                assoc_table.add_data_file(filename)
            else:
                logger.warning("Found data file without table design: '%s'", filename)
    # XXX Refactor so that the len (over assoc table files) depends on what file types should actually be counted
    logger.info("Found %d matching file(s) for %d schema(s) with %d table(s) total",
                sum(len(table) for tables in found.values() for table in tables.values()),
                len(found),
                sum(len(tables) for tables in found.values()))
    # Always return files sorted by source table name (which includes the schema in the source).
    ordered_found = OrderedDict()
    for source_name in schemas:
        if source_name in found:
            ordered_found[source_name] = sorted(found[source_name].values(), key=attrgetter('source_table_name'))
    return ordered_found


def list_files(settings, prefix, table):
    """
    List files in the S3 bucket.

    Useful to discover whether pattern matching works.
    """
    bucket_name = settings("s3", "bucket_name")
    selection = etl.TableNamePatterns.from_list(table)
    schemas = [source["name"] for source in settings("sources") if selection.match_schema(source["name"])]
    found = find_files_in_bucket(bucket_name, prefix, schemas, selection)
    for source in found:
        print("Source: {}".format(source))
        for info in found[source]:
            if info.source_table_name.schema in ('CTAS', 'VIEW'):
                print("    Table: {} ({})".format(info.target_table_name.table, info.source_table_name.schema))
            else:
                print("    Table: {} (from: {})".format(info.target_table_name.table,
                                                       info.source_table_name.identifier))
            files = [("Design", info.design_file)]
            if info.sql_file is not None:
                files.append(("SQL", info.sql_file))
            if info.manifest_file is not None:
                files.append(("Manifest", info.manifest_file))
            if len(info.data_files) > 0:
                files.extend(("Data", filename) for filename in info.data_files)
            for file_type, filename in files:
                print("        {}: s3://{}/{}".format(file_type, bucket_name, filename))<|MERGE_RESOLUTION|>--- conflicted
+++ resolved
@@ -92,13 +92,8 @@
                 logger.info("Uploading '%s' to 's3://%s/%s'", filename, bucket_name, object_key)
                 bucket = _get_bucket(bucket_name)
                 bucket.upload_file(filename, object_key)
-<<<<<<< HEAD
             except Exception:
-                logger.exception("Something terrible happened with the upload")
-=======
-            except Exception as e:
                 logger.exception('S3 upload error:')
->>>>>>> 1379f48e
                 raise
 
 
