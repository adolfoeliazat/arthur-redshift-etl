--- conflicted
+++ resolved
@@ -1,15 +1,6 @@
 import logging
 import os.path
-<<<<<<< HEAD
-from contextlib import closing
-from typing import List, Dict, Optional
-
-import etl.pg
-from etl.config.dw import DataWarehouseSchema
-from etl.extract.extractor import Extractor
-from etl.extract.partition import DefaultPartitioningStrategy
-=======
-from typing import List, Dict, Tuple, Optional
+from typing import List, Dict, Tuple
 from contextlib import closing
 
 import boto3
@@ -17,14 +8,14 @@
 
 import etl.pg
 from etl.config.dw import DataWarehouseSchema
-from etl.extract.extractor import DatabaseExtractor, suggest_best_partition_number
->>>>>>> f50711d0
+from etl.extract.extractor import DatabaseExtractor
+from etl.extract.partition import DefaultPartitioningStrategy
 from etl.names import TableName
 from etl.relation import RelationDescription
+from etl.timer import Timer
 
 
 class SparkExtractor(DatabaseExtractor):
-#class SparkExtractor(DBExtractor):
     """
     Use Apache Spark to download data from upstream databases.
     """
@@ -90,9 +81,7 @@
 
         with closing(etl.pg.connection(source.dsn, readonly=True)) as conn:
             table_size = self.fetch_source_table_size(conn, relation)
-            num_partitions = suggest_best_partition_number(table_size)
-            if num_partitions > self.max_partitions:
-                num_partitions = self.max_partitions
+            num_partitions = DefaultPartitioningStrategy(table_size, self.max_partitions).calculate()
             if partition_key is None or num_partitions <= 1:
                 predicates = None
             else:
@@ -122,24 +111,6 @@
                          num_partitions, relation.source_name, relation.source_table_name.identifier, partition_key)
         boundaries = self.fetch_partition_boundaries(conn, relation.source_table_name, partition_key, num_partitions)
         predicates = []
-<<<<<<< HEAD
-        with closing(etl.pg.connection(read_access, readonly=True)) as conn:
-            table_size = etl.pg.fetch_table_size(conn, source_table_name.identifier)
-            num_partitions = DefaultPartitioningStrategy(table_size, 1024).calculate()
-            self.logger.info("Decided on using %d partition(s) for table '%s' with partition key: '%s'",
-                             num_partitions, source_table_name.identifier, partition_key)
-
-            if num_partitions > 1:
-                boundaries = etl.pg.fetch_partition_boundaries(conn, source_table_name.identifier, partition_key,
-                                                               num_partitions)
-                for low, high in boundaries:
-                    predicates.append('({} <= "{}" AND "{}" < {})'.format(low, partition_key, partition_key, high))
-                self.logger.debug("Predicates to split '%s':\n    %s", source_table_name.identifier,
-                                  "\n    ".join("{:3d}: {}".format(i + 1, p) for i, p in enumerate(predicates)))
-
-        return predicates
-
-=======
         for low, high in boundaries:
             predicates.append('({} <= "{}" AND "{}" < {})'.format(low, partition_key, partition_key, high))
         self.logger.debug("Predicates to split '%s':\n    %s", relation.source_table_name.identifier,
@@ -173,7 +144,6 @@
         upper_bounds = (row["upper_bound"] for row in rows)
         return [(low, high) for low, high in zip(lower_bounds, upper_bounds)]
 
->>>>>>> f50711d0
     def write_dataframe_as_csv(self, df, relation: RelationDescription) -> None:
         """
         Write (partitioned) dataframe to CSV file(s)
@@ -194,9 +164,5 @@
             }
             df.write \
                 .mode('overwrite') \
-<<<<<<< HEAD
-                .save(s3_uri)
-=======
                 .options(**write_options) \
-                .csv(s3_uri)
->>>>>>> f50711d0
+                .csv(s3_uri)