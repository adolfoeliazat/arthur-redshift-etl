--- conflicted
+++ resolved
@@ -81,16 +81,11 @@
 
     __slots__ = ("_schema", "_table", "staging")
 
-<<<<<<< HEAD
     def __init__(self, schema, table):
-        self._schema = schema.lower()
-        self.staging = False
-=======
-    def __init__(self, schema: Optional[str], table) -> None:
         # Concession to subclasses ... schema is optional
         self._schema = schema.lower() if schema else None
->>>>>>> 81cb0e45
         self._table = table.lower()
+        self.staging = False
 
     @property
     def schema(self):
