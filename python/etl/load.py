--- conflicted
+++ resolved
@@ -232,13 +232,8 @@
                 if not column.get("not_null", False):
                     # Use NULL for any nullable column and use type cast (for UNION ALL to succeed)
                     na_values_row.append("NULL::{}".format(column["sql_type"]))
-<<<<<<< HEAD
-                # Else pick something appropriate based on the type information
                 elif "timestamp" in column["sql_type"]:
                     # XXX Is this a good value or should timestamps be null?
-=======
-                elif "timestamp" in column['sql_type']:
->>>>>>> 1379f48e
                     na_values_row.append("'0000-01-01 00:00:00'")
                 elif "string" in column["type"]:
                     na_values_row.append("'N/A'")
