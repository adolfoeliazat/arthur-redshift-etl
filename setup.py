--- conflicted
+++ resolved
@@ -12,21 +12,19 @@
     package_dir={"": "python"},
     packages=find_packages("python"),
     package_data={
-<<<<<<< HEAD
-        "etl": ["config/*"]
-=======
         "etl": [
             "assets/*",
             "config/*"
         ]
->>>>>>> 2614fb75
     },
     scripts=[
         "python/scripts/submit_arthur.sh",
         "python/scripts/re_run_partial_pipeline.py"
     ],
     entry_points={
-        # NB The script must end in ".py" so that spark submit accepts it as a Python script.
-        "console_scripts": ["arthur.py=etl.commands:run_arg_as_command"]
+        "console_scripts": [
+            # NB The script must end in ".py" so that spark submit accepts it as a Python script.
+            "arthur.py=etl.commands:run_arg_as_command"
+        ]
     }
 )